# Copyright (C) 2015-2018 Regents of the University of California
#
# Licensed under the Apache License, Version 2.0 (the "License");
# you may not use this file except in compliance with the License.
# You may obtain a copy of the License at
#
#     http://www.apache.org/licenses/LICENSE-2.0
#
# Unless required by applicable law or agreed to in writing, software
# distributed under the License is distributed on an "AS IS" BASIS,
# WITHOUT WARRANTIES OR CONDITIONS OF ANY KIND, either express or implied.
# See the License for the specific language governing permissions and
# limitations under the License.

"""This script is a template for src/toil/version.py. Running it without arguments echoes all
globals, i.e. module attributes. Constant assignments will be echoed verbatim while callables
will be invoked and their result echoed as an assignment using the function name as the left-hand
side and the return value of the function as right-hand side. To prevent a module attribute from
being echoed, start or end the attribute name with an underscore. To print the value of a single
symbol, pass the name of that attribute to the script as a command line argument. You can also
import the expand_ function and invoke it directly with either no or exactly one argument."""

# Note to maintainers:
#
#  - don't import at module level unless you want the imported value to be included in the output
#  - only import from the Python standard run-time library (you can't have any dependencies)


<<<<<<< HEAD
baseVersion = '3.19.0'
=======
baseVersion = '3.20.0'
>>>>>>> cf34ca34
cgcloudVersion = '1.6.0a1.dev393'
dockerName = 'toil'


def version():
    """
    A version identifier that includes the full-legth commit SHA1 and an optional suffix to
    indicate that the working copy is dirty.
    """
    return _version()


def shortVersion():
    """
    A version identifier that includes the abbreviated commit SHA1 and an optional suffix to
    indicate that the working copy is dirty.
    """
    return _version(shorten=True)


def _version(shorten=False):
    return '-'.join(filter(None, [distVersion(),
                                  currentCommit()[:7 if shorten else None],
                                  ('dirty' if dirty() else None)]))


def distVersion():
    """
    The distribution version identifying a published release on PyPI.
    """
    from pkg_resources import parse_version
    build_number = buildNumber()
    parsedBaseVersion = parse_version(baseVersion)
    if isinstance(parsedBaseVersion, tuple):
        raise RuntimeError("Setuptools version 8.0 or newer required. Update by running "
                           "'pip install setuptools --upgrade'")

    if build_number is not None and parsedBaseVersion.is_prerelease:
        return baseVersion + '.dev' + build_number
    else:
        return baseVersion


def dockerTag():
    """
    The primary tag of the Docker image for the appliance. This uniquely identifies the appliance
    image.
    """
    return version()


def dockerShortTag():
    """
    A secondary, shortened form of :func:`dockerTag` with which to tag the appliance image for
    convenience.
    """
    return shortVersion()


def dockerMinimalTag():
    """
    A minimal tag with which to tag the appliance image for convenience. Does not include
    information about the git commit or working copy dirtyness.
    """
    return distVersion()


def buildNumber():
    """
    The Jenkins build number, if defined, else None.
    """
    import os
    return os.getenv('BUILD_NUMBER')


def currentCommit():
    from subprocess import check_output
    try:
        output = check_output('git log --pretty=oneline -n 1 -- $(pwd)', shell=True).decode('utf-8').split()[0]
    except:
        # Return this we are not in a git environment.
        return '000'
    if isinstance(output, bytes):
        return output.decode('utf-8')
    return str(output)


def dockerRegistry():
    import os
    return os.getenv('TOIL_DOCKER_REGISTRY', 'quay.io/ucsc_cgl')


def dirty():
    from subprocess import call
    try:
        return 0 != call('(git diff --exit-code '
                         '&& git diff --cached --exit-code) > /dev/null', shell=True)
    except:
        return False # In case the git call fails.


def expand_(name=None):
    variables = {k: v for k, v in globals().items()
                 if not k.startswith('_') and not k.endswith('_')}

    def resolve(k):
        v = variables[k]
        if callable(v):
            v = v()
        return v

    if name is None:
        return ''.join("%s = %s\n" % (k, repr(resolve(k))) for k, v in variables.items())
    else:
        return resolve(name)


def _main():
    import sys
    sys.stdout.write(expand_(*sys.argv[1:]))


if __name__ == '__main__':
    _main()<|MERGE_RESOLUTION|>--- conflicted
+++ resolved
@@ -26,11 +26,7 @@
 #  - only import from the Python standard run-time library (you can't have any dependencies)
 
 
-<<<<<<< HEAD
-baseVersion = '3.19.0'
-=======
 baseVersion = '3.20.0'
->>>>>>> cf34ca34
 cgcloudVersion = '1.6.0a1.dev393'
 dockerName = 'toil'
 
