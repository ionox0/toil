# Copyright (C) 2013 by Thomas Keane (tk2@sanger.ac.uk)
#
# Permission is hereby granted, free of charge, to any person obtaining a copy
# of this software and associated documentation files (the "Software"), to deal
# in the Software without restriction, including without limitation the rights
# to use, copy, modify, merge, publish, distribute, sublicense, and/or sell
# copies of the Software, and to permit persons to whom the Software is
# furnished to do so, subject to the following conditions:
#
# The above copyright notice and this permission notice shall be included in
# all copies or substantial portions of the Software.
#
# THE SOFTWARE IS PROVIDED "AS IS", WITHOUT WARRANTY OF ANY KIND, EXPRESS OR
# IMPLIED, INCLUDING BUT NOT LIMITED TO THE WARRANTIES OF MERCHANTABILITY,
# FITNESS FOR A PARTICULAR PURPOSE AND NONINFRINGEMENT. IN NO EVENT SHALL THE
# AUTHORS OR COPYRIGHT HOLDERS BE LIABLE FOR ANY CLAIM, DAMAGES OR OTHER
# LIABILITY, WHETHER IN AN ACTION OF CONTRACT, TORT OR OTHERWISE, ARISING FROM,
# OUT OF OR IN CONNECTION WITH THE SOFTWARE OR THE USE OR OTHER DEALINGS IN
# THE SOFTWARE.
from __future__ import absolute_import
from __future__ import division
from builtins import str
from builtins import range
from past.utils import old_div
import logging
import math
from toil import subprocess
import os

from dateutil.parser import parse
from dateutil.tz import tzlocal
from datetime import datetime

from toil.batchSystems import MemoryString
from toil.batchSystems.abstractGridEngineBatchSystem import \
        AbstractGridEngineBatchSystem
from toil.batchSystems.lsfHelper import (parse_memory_resource,
                                         parse_memory_limit,
                                         per_core_reservation)

logger = logging.getLogger(__name__)


class LSFBatchSystem(AbstractGridEngineBatchSystem):

    class Worker(AbstractGridEngineBatchSystem.Worker):
        """LSF specific AbstractGridEngineWorker methods."""

        def getRunningJobIDs(self):
            times = {}
            with self.runningJobsLock:
                currentjobs = dict((str(self.batchJobIDs[x][0]), x) for x in
                                   self.runningJobs)
            process = subprocess.Popen(
                    ["bjobs", "-o", "jobid stat start_time delimiter='|'"],
                    stdout=subprocess.PIPE)
            stdout, _ = process.communicate()

            for curline in stdout.decode('utf-8').split('\n'):
                items = curline.strip().split('|')
                if items[0] in currentjobs and items[1] == 'RUN':
                    jobstart = parse(items[2], default=datetime.now(tzlocal()))
                    times[currentjobs[items[0]]] = datetime.now(tzlocal()) \
                        - jobstart
            return times

        def killJob(self, jobID):
            subprocess.check_call(['bkill', self.getBatchSystemID(jobID)])

        def prepareSubmission(self, cpu, memory, jobID, command):
            return self.prepareBsub(cpu, memory, jobID) + [command]

        def submitJob(self, subLine):
            combinedEnv = self.boss.environment
            combinedEnv.update(os.environ)
            process = subprocess.Popen(subLine, stdout=subprocess.PIPE,
                                       env=combinedEnv)
            line = process.stdout.readline().decode('utf-8')
            logger.debug("BSUB: " + line)
            result = int(line.strip().split()[1].strip('<>'))
            logger.debug("Got the job id: {}".format(result))
            return result

        def getJobExitCode(self, lsfJobID):
            # the task is set as part of the job ID if using getBatchSystemID()
            job, task = (lsfJobID, None)
            if '.' in lsfJobID:
                job, task = lsfJobID.split('.', 1)

            # first try bjobs to find out job state
            args = ["bjobs", "-l", str(job)]
            logger.debug("Checking job exit code for job via bjobs: "
                         "{}".format(job))
            process = subprocess.Popen(args, stdout=subprocess.PIPE,
                                       stderr=subprocess.STDOUT)
            output = process.stdout.read().decode('utf-8').replace("\n                     ", "")
            process_output = output.split('\n')
            started = 0
            for line in process_output:
                if "Done successfully" in line or "Status <DONE>" in line:
                    logger.debug("bjobs detected job completed for job: "
                                 "{}".format(job))
                    return 0
                elif "New job is waiting for scheduling" in line:
                    logger.debug("bjobs detected job pending scheduling for "
                                 "job: {}".format(job))
                    return None
                elif "PENDING REASONS" in line or "Status <PEND>" in line:
                    logger.debug("bjobs detected job pending for job: "
                                 "{}".format(job))
                    return None
                elif "Exited with exit code" in line or "Status <EXIT>" in line:
                    exit = int(line[line.find("Exited with exit code ")+22:]
                               .split('.')[0])
                    logger.error("bjobs detected job exit code "
                                 "{} for job {}".format(exit, job))
                    return exit
                elif "Completed <exit>" in line:
                    logger.error("bjobs detected job failed for job: "
                                 "{}".format(job))
                    return 1
                elif line.find("Started on ") > -1 or "Status <RUN>" in line:
                    started = 1
            if started == 1:
                logger.debug("bjobs detected job started but not completed: "
                             "{}".format(job))
                return None

            # if not found in bjobs, then try bacct (slower than bjobs)
            logger.debug("bjobs failed to detect job - trying bacct: "
                         "{}".format(job))

            args = ["bacct", "-l", str(job)]
            process = subprocess.Popen(args, stdout=subprocess.PIPE,
                                       stderr=subprocess.STDOUT)
            output = process.stdout.read().decode('utf-8')
            process_output = output.split('\n')
            for line in process_output:
                if line.find("Completed <done>") > -1 or line.find("<DONE>") > -1:
                    logger.debug("Detected job completed for job: "
                                 "{}".format(job))
                    return 0
                elif line.find("Completed <exit>") > -1 or line.find("<EXIT>") > -1:
                    logger.error("Detected job failed for job: "
                                 "{}".format(job))
                    return 1
            logger.debug("Can't determine exit code for job or job still "
                         "running: {}".format(job))
            return None

        """
        Implementation-specific helper methods
        """
        def prepareBsub(self, cpu, mem, jobID):
            """
            Make a bsub commandline to execute.

            params:
              cpu: number of cores needed
              mem: number of bytes of memory needed
              jobID: ID number of the job
            """
            if mem:
                if per_core_reservation():
                    mem = float(mem)/1024**3/math.ceil(cpu)
                    mem_resource = parse_memory_resource(mem)
                    mem_limit = parse_memory_limit(mem)
                else:
                    mem = old_div(float(mem), 1024**3)
                    mem_resource = parse_memory_resource(mem)
                    mem_limit = parse_memory_limit(mem)
<<<<<<< HEAD
=======

>>>>>>> bc5866f4
                bsubMem = ['-R', 'select[mem > {m}] '
                           'rusage[mem={m}]'.format(m=mem_resource),
                           '-M', str(mem_limit)]
            else:
                bsubMem = []
            bsubCpu = [] if cpu is None else ['-n', str(math.ceil(cpu))]
            bsubline = ["bsub", "-cwd", ".", "-J", "toil_job_{}".format(jobID)]
            bsubline.extend(bsubMem)
            bsubline.extend(bsubCpu)
            stdoutfile = self.boss.formatStdOutErrPath(jobID, 'lsf', '%J', 'std_output')
            stderrfile = self.boss.formatStdOutErrPath(jobID, 'lsf', '%J', 'std_error')
            bsubline.extend(['-o', stdoutfile, '-e', stderrfile])
            lsfArgs = os.getenv('TOIL_LSF_ARGS')
            if lsfArgs:
                bsubline.extend(lsfArgs.split())
            return bsubline

    def getWaitDuration(self):
        """We give LSF a second to catch its breath (in seconds)"""
        return 8

    @classmethod
    def obtainSystemConstants(cls):
        p = subprocess.Popen(["lshosts"], stdout=subprocess.PIPE,
                             stderr=subprocess.STDOUT)

        line = p.stdout.readline().decode('utf-8')
        items = line.strip().split()
        num_columns = len(items)
        cpu_index = None
        mem_index = None
        for i in range(num_columns):
                if items[i] == 'ncpus':
                        cpu_index = i
                elif items[i] == 'maxmem':
                        mem_index = i

        if cpu_index is None or mem_index is None:
                RuntimeError("lshosts command does not return ncpus or maxmem "
                             "columns")

        # p.stdout.readline().decode('utf-8')

        maxCPU = 0
        maxMEM = MemoryString("0")
        for line in p.stdout:
            split_items = line.strip().split()
            items = [item.decode('utf-8') for item in split_items if isinstance(item, bytes)]
            if len(items) < num_columns:
                RuntimeError("lshosts output has a varying number of "
                             "columns")
            if items[cpu_index] != '-' and int(items[cpu_index]) > int(maxCPU):
                maxCPU = items[cpu_index]
            if (items[mem_index] != '-' and
                MemoryString(items[mem_index]) > maxMEM):
                maxMEM = MemoryString(items[mem_index])

        if maxCPU is 0 or maxMEM is 0:
                RuntimeError("lshosts returns null ncpus or maxmem info")
        logger.debug("Got the maxMEM: {}".format(maxMEM))
        logger.debug("Got the maxCPU: {}".format(maxCPU))

        return maxCPU, maxMEM<|MERGE_RESOLUTION|>--- conflicted
+++ resolved
@@ -169,10 +169,6 @@
                     mem = old_div(float(mem), 1024**3)
                     mem_resource = parse_memory_resource(mem)
                     mem_limit = parse_memory_limit(mem)
-<<<<<<< HEAD
-=======
-
->>>>>>> bc5866f4
                 bsubMem = ['-R', 'select[mem > {m}] '
                            'rusage[mem={m}]'.format(m=mem_resource),
                            '-M', str(mem_limit)]
