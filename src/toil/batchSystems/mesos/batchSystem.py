--- conflicted
+++ resolved
@@ -21,13 +21,8 @@
 import pwd
 import socket
 import time
-<<<<<<< HEAD
 import sys
-from collections import defaultdict
 from contextlib import contextmanager
-from operator import attrgetter
-=======
->>>>>>> 39450f72
 from struct import unpack
 
 import itertools
@@ -351,44 +346,24 @@
         task = self._newMesosTask(job, offer)
         return task
 
-<<<<<<< HEAD
-    def _deleteByJobID(self, jobID, ):
-        # FIXME: Surely there must be a more efficient way to do this
-        for jobType in self.jobQueues.values():
-            for job in jobType:
-                if jobID == job.jobID:
-                    jobType.remove(job)
-
-    def _updateStateToRunning(self, offer, task):
-        resourceKey = int(task.task_id.value)
-        resources = self.taskResources[resourceKey]
-        slaveIP = socket.gethostbyname(offer.hostname)
-        try:
-            self.hostToJobIDs[slaveIP].append(resourceKey)
-        except KeyError:
-            self.hostToJobIDs[slaveIP] = [resourceKey]
-
-        self.runningJobMap[resourceKey] = TaskData(startTime=time.time(),
-                                                               slaveID=offer.slave_id.value,
-                                                               slaveIP=slaveIP,
-                                                               executorID=task.executor.executor_id.value,
-                                                               cores=resources.cores,
-                                                               memory=resources.memory)
-        del self.taskResources[resourceKey]
-        self._deleteByJobID(resourceKey)
-=======
     def _updateStateToRunning(self, offer, runnableTasks):
         for task in runnableTasks:
             resourceKey = int(task.task_id.value)
             resources = self.taskResources[resourceKey]
+            slaveIP = socket.gethostbyname(offer.hostname)
+            try:
+                self.hostToJobIDs[slaveIP].append(resourceKey)
+            except KeyError:
+                self.hostToJobIDs[slaveIP] = [resourceKey]
+
             self.runningJobMap[int(task.task_id.value)] = TaskData(startTime=time.time(),
                                                                    slaveID=offer.slave_id.value,
+                                                                   slaveIP=slaveIP,
                                                                    executorID=task.executor.executor_id.value,
                                                                    cores=resources.cores,
                                                                    memory=resources.memory)
             del self.taskResources[resourceKey]
             log.debug('Launched Mesos task %s.', task.task_id.value)
->>>>>>> 39450f72
 
     def resourceOffers(self, driver, offers):
         """
